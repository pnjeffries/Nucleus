﻿<?xml version="1.0" encoding="utf-8"?>
<Project ToolsVersion="15.0" xmlns="http://schemas.microsoft.com/developer/msbuild/2003">
  <Import Project="$(MSBuildExtensionsPath)\$(MSBuildToolsVersion)\Microsoft.Common.props" Condition="Exists('$(MSBuildExtensionsPath)\$(MSBuildToolsVersion)\Microsoft.Common.props')" />
  <PropertyGroup>
    <Configuration Condition=" '$(Configuration)' == '' ">Debug</Configuration>
    <Platform Condition=" '$(Platform)' == '' ">AnyCPU</Platform>
    <ProjectGuid>{4670712E-DF4B-4742-B0BC-144C9B4E41A1}</ProjectGuid>
    <OutputType>Library</OutputType>
    <AppDesignerFolder>Properties</AppDesignerFolder>
    <RootNamespace>Nucleus.Game</RootNamespace>
    <AssemblyName>Nucleus.Game</AssemblyName>
    <TargetFrameworkVersion>v4.6.1</TargetFrameworkVersion>
    <FileAlignment>512</FileAlignment>
  </PropertyGroup>
  <PropertyGroup Condition=" '$(Configuration)|$(Platform)' == 'Debug|AnyCPU' ">
    <DebugSymbols>true</DebugSymbols>
    <DebugType>full</DebugType>
    <Optimize>false</Optimize>
    <OutputPath>bin\Debug\</OutputPath>
    <DefineConstants>DEBUG;TRACE</DefineConstants>
    <ErrorReport>prompt</ErrorReport>
    <WarningLevel>4</WarningLevel>
  </PropertyGroup>
  <PropertyGroup Condition=" '$(Configuration)|$(Platform)' == 'Release|AnyCPU' ">
    <DebugType>pdbonly</DebugType>
    <Optimize>true</Optimize>
    <OutputPath>bin\Release\</OutputPath>
    <DefineConstants>TRACE</DefineConstants>
    <ErrorReport>prompt</ErrorReport>
    <WarningLevel>4</WarningLevel>
  </PropertyGroup>
  <ItemGroup>
    <Reference Include="System" />
    <Reference Include="System.Core" />
    <Reference Include="System.Xml.Linq" />
    <Reference Include="System.Data.DataSetExtensions" />
    <Reference Include="Microsoft.CSharp" />
    <Reference Include="System.Data" />
    <Reference Include="System.Net.Http" />
    <Reference Include="System.Xml" />
  </ItemGroup>
  <ItemGroup>
<<<<<<< HEAD
    <Compile Include="Actions\GameActionCollection.cs" />
=======
    <Compile Include="Artitecture\CellGenerationType.cs" />
    <Compile Include="Artitecture\Room.cs" />
>>>>>>> 9b4e524d
    <Compile Include="Components\HitPoints.cs" />
    <Compile Include="Components\AvailableActions.cs" />
    <Compile Include="Artitecture\DungeonArtitect.cs" />
    <Compile Include="Components\IEndOfTurn.cs" />
    <Compile Include="Components\MapAwareness.cs" />
    <Compile Include="Components\VisionBlocker.cs" />
    <Compile Include="Effects\BasicEffect.cs" />
    <Compile Include="Effects\EffectContext.cs" />
    <Compile Include="InputFunction.cs" />
    <Compile Include="InputManager.cs" />
    <Compile Include="Effects\IEffectContext.cs" />
    <Compile Include="Artitecture\RoomTemplate.cs" />
    <Compile Include="States\RLState.cs" />
    <Compile Include="States\BasicGameState.cs" />
    <Compile Include="Effects\EffectCollection.cs" />
    <Compile Include="Actions\GameAction.cs" />
    <Compile Include="GameEngine.cs" />
    <Compile Include="GameModule.cs" />
    <Compile Include="Stages\GameStage.cs" />
    <Compile Include="States\GameState.cs" />
    <Compile Include="Effects\IEffect.cs" />
    <Compile Include="Effects\IEffectLog.cs" />
    <Compile Include="Components\MapCellCollider.cs" />
    <Compile Include="Stages\MapStage.cs" />
    <Compile Include="Effects\MoveCellEffect.cs" />
    <Compile Include="Properties\AssemblyInfo.cs" />
    <Compile Include="TurnContext.cs" />
    <Compile Include="UpdateInfo.cs" />
  </ItemGroup>
  <ItemGroup>
    <ProjectReference Include="..\Nucleus\Nucleus.csproj">
      <Project>{7635522c-178f-4db5-9106-ff8dfd4b833b}</Project>
      <Name>Nucleus</Name>
    </ProjectReference>
  </ItemGroup>
  <Import Project="$(MSBuildToolsPath)\Microsoft.CSharp.targets" />
</Project><|MERGE_RESOLUTION|>--- conflicted
+++ resolved
@@ -40,12 +40,9 @@
     <Reference Include="System.Xml" />
   </ItemGroup>
   <ItemGroup>
-<<<<<<< HEAD
     <Compile Include="Actions\GameActionCollection.cs" />
-=======
     <Compile Include="Artitecture\CellGenerationType.cs" />
     <Compile Include="Artitecture\Room.cs" />
->>>>>>> 9b4e524d
     <Compile Include="Components\HitPoints.cs" />
     <Compile Include="Components\AvailableActions.cs" />
     <Compile Include="Artitecture\DungeonArtitect.cs" />
