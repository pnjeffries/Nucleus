--- conflicted
+++ resolved
@@ -33,12 +33,8 @@
 
         #region Properties
 
-<<<<<<< HEAD
+
         private HexGridLayout _Layout = HexGridLayout.EvenColumns;
-=======
-        /*
-        private HexGridOrientation _Orientation = HexGridOrientation.VerticalColumns;
->>>>>>> 2411dc8d
 
         /// <summary>
         /// Get the orientation of this hex-grid
@@ -47,7 +43,6 @@
         {
             get { return _Layout; }
         }
-        */
 
         /// <summary>
         /// Get the number of cells in this map
@@ -271,11 +266,9 @@
         {
             Vector cP = CellPosition(cellIndex);
             double degAng = 60 * vertexIndex;
-<<<<<<< HEAD
+
             if (Layout.HasAlignedRows()) degAng -= 30;
-=======
-            //if (Orientation == HexGridOrientation.HorizontalRows) degAng -= 30;
->>>>>>> 2411dc8d
+
             Angle angle = Angle.FromDegrees(degAng);
             double size = CellRadius;
             return cP + new Vector(angle) * size;
