--- conflicted
+++ resolved
@@ -61,14 +61,11 @@
         /// Feet Squared, an area measurement
         /// </summary>
         public static readonly MeasurementUnit FeetSquared = new MeasurementUnit("feet squared", "sqft", 0.092903, DimensionType.Area);
-<<<<<<< HEAD
 
         /// <summary>
         /// Inches, a length measurement
         /// </summary>
         public static readonly MeasurementUnit Inches = new MeasurementUnit("inches", "in", 0.0254, DimensionType.Distance);
-=======
->>>>>>> bfb722e1
 
         /// <summary>
         /// Radians, the SI unit of angle measurement
@@ -139,8 +136,6 @@
         /// Euros, a currency
         /// </summary>
         public static readonly MeasurementUnit Euros = new MeasurementUnit("Euros", "€", 1, DimensionType.Currency);
-<<<<<<< HEAD
-=======
 
         /// <summary>
         /// Danish Kroner, a currency
@@ -161,17 +156,6 @@
         /// Kilograms of CO2 equivalent per meters squared, a measurement of global warming potential
         /// </summary>
         public static readonly MeasurementUnit CarbonEquivalentPerSqm = new MeasurementUnit("kilograms CO₂ equivalent per m²", "kgCO₂e/m²", 1, DimensionType.AreaDensity);
->>>>>>> bfb722e1
-
-        /// <summary>
-        /// Danish Kroner, a currency
-        /// </summary>
-        public static readonly MeasurementUnit DanishKrone = new MeasurementUnit("Danish Kroner", "kr", 1, DimensionType.Currency);
-
-        /// <summary>
-        /// Norwegian Kroner, a currency
-        /// </summary>
-        public static readonly MeasurementUnit NorwegianKrone = new MeasurementUnit("Norwegian Kroner", "kr", 1, DimensionType.Currency);
 
         /// <summary>
         /// Gets an array of all predefined currency units
@@ -262,23 +246,21 @@
             _Symbol = symbol;
             _SIFactor = siFactor;
             _Dimension = dimension;
-<<<<<<< HEAD
         }
 
         #endregion
 
         #region Static Methods
 
-        public static bool TryParseLength(string text, out double value, out MeasurementUnit unit)
-        {
-            int length = 0;
-            foreach (var unit in LengthUnits)
-            {
-                text.Normalize
-            }
-=======
->>>>>>> bfb722e1
-        }
+        //public static bool TryParseLength(string text, out double value, out MeasurementUnit unit)
+        //{
+        //    int length = 0;
+        //    foreach (var unit in LengthUnits)
+        //    {
+        // TODO
+        //        text.Normalize
+        //    }
+        //}
 
         #endregion
 
