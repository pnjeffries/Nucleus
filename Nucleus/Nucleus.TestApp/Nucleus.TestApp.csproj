--- conflicted
+++ resolved
@@ -101,11 +101,8 @@
       <Name>Nucleus.DXF</Name>
     </ProjectReference>
     <ProjectReference Include="..\Nucleus.WPF\Nucleus.WPF.csproj">
-<<<<<<< HEAD
       <Project>{a882fc57-8608-48ff-8daf-164507608623}</Project>
-=======
       <Project>{e2d93282-51bd-4317-8d13-363347065f8b}</Project>
->>>>>>> c53ea741
       <Name>Nucleus.WPF</Name>
     </ProjectReference>
     <ProjectReference Include="..\Nucleus\Nucleus.csproj">
