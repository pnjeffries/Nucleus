﻿using FreeBuild.Model;
using System;
using System.Collections.Generic;
using System.Linq;
using System.Text;
using System.Threading.Tasks;

namespace FreeBuild.Tests
{
    class Program
    {
        static void Main(string[] args)
        {
            //Matrix tests:
            /*for (int i = 0; i < 5; i++)
            {
                //Matrix_Tests.MultiplicationTest(800);
            }

            for (int i = 0; i < 5; i++)
            {
                Matrix_Tests.AdditionTest(800);
            }*/

            //Doc tests:
            //Word_Tests.ReadDocTest();

            //Reflection_Tests.PrintFields(typeof(SymmetricIProfile));
<<<<<<< HEAD
            Reflection_Tests.PrintProperties(typeof(SymmetricIProfile));

            /*TimeSpan ts1 = new TimeSpan();
            TimeSpan ts2 = new TimeSpan();
=======

            TimeSpan ts1 = new TimeSpan();
            //TimeSpan ts2 = new TimeSpan();

            int runs = 10;
>>>>>>> f255e8da

            //Mesh tests:
            for (int i = 0; i < runs; i++)
            {
                ts1 += Mesh_Tests.DelaunayTest(10000);
                //ts2 += Mesh_Tests.DelaunayTest(10000);
            }

<<<<<<< HEAD
            Core.Print("Method 1: " + ts1 + "   Method 2: " + ts2);*/
=======
            Core.Print("Total: " + ts1 + " Average: " + TimeSpan.FromMilliseconds((ts1.TotalMilliseconds/runs)));//+ "   Method 2: " + ts2);
>>>>>>> f255e8da

            Console.Read();
        }
    }
}<|MERGE_RESOLUTION|>--- conflicted
+++ resolved
@@ -26,31 +26,28 @@
             //Word_Tests.ReadDocTest();
 
             //Reflection_Tests.PrintFields(typeof(SymmetricIProfile));
-<<<<<<< HEAD
             Reflection_Tests.PrintProperties(typeof(SymmetricIProfile));
 
             /*TimeSpan ts1 = new TimeSpan();
             TimeSpan ts2 = new TimeSpan();
-=======
 
             TimeSpan ts1 = new TimeSpan();
             //TimeSpan ts2 = new TimeSpan();
 
             int runs = 10;
->>>>>>> f255e8da
 
             //Mesh tests:
+            for (int i = 0; i < 10; i++)
             for (int i = 0; i < runs; i++)
             {
+                ts1 += Mesh_Tests.DelaunayTest2(10000);
+                ts2 += Mesh_Tests.DelaunayTest(10000);
                 ts1 += Mesh_Tests.DelaunayTest(10000);
                 //ts2 += Mesh_Tests.DelaunayTest(10000);
             }
 
-<<<<<<< HEAD
             Core.Print("Method 1: " + ts1 + "   Method 2: " + ts2);*/
-=======
             Core.Print("Total: " + ts1 + " Average: " + TimeSpan.FromMilliseconds((ts1.TotalMilliseconds/runs)));//+ "   Method 2: " + ts2);
->>>>>>> f255e8da
 
             Console.Read();
         }
