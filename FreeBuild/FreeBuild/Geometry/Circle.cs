﻿// Copyright (c) 2016 Paul Jeffries
// 
// Permission is hereby granted, free of charge, to any person obtaining a copy
// of this software and associated documentation files (the "Software"), to deal
// in the Software without restriction, including without limitation the rights
// to use, copy, modify, merge, publish, distribute, sublicense, and/or sell
// copies of the Software, and to permit persons to whom the Software is
// furnished to do so, subject to the following conditions:
// 
// The above copyright notice and this permission notice shall be included in all
// copies or substantial portions of the Software.
// 
// THE SOFTWARE IS PROVIDED "AS IS", WITHOUT WARRANTY OF ANY KIND, EXPRESS OR
// IMPLIED, INCLUDING BUT NOT LIMITED TO THE WARRANTIES OF MERCHANTABILITY,
// FITNESS FOR A PARTICULAR PURPOSE AND NONINFRINGEMENT. IN NO EVENT SHALL THE
// AUTHORS OR COPYRIGHT HOLDERS BE LIABLE FOR ANY CLAIM, DAMAGES OR OTHER
// LIABILITY, WHETHER IN AN ACTION OF CONTRACT, TORT OR OTHERWISE, ARISING FROM,
// OUT OF OR IN CONNECTION WITH THE SOFTWARE OR THE USE OR OTHER DEALINGS IN THE
// SOFTWARE.

using FreeBuild.Exceptions;
using System;
using System.Collections.Generic;
using System.Linq;
using System.Text;
using System.Threading.Tasks;

namespace FreeBuild.Geometry
{
    /// <summary>
    /// Immutable geometric primitive representing a planar region within a
    /// set radius of an origin point.
    /// </summary>
    public class Circle : CylindricalCoordinateSystem
    {
        #region Fields

        /// <summary>
        /// The radius of the circle
        /// </summary>
        public readonly double Radius;

        #endregion

        #region Properties

        /// <summary>
        /// The circumference of the circle
        /// </summary>
        public double Circumference
        {
            get
            {
                return 2 * Math.PI * Radius;
            }
        }

        /// <summary>
        /// The area enclosed by this circle on its own plane
        /// </summary>
        public double Area
        {
            get
            {
                return Math.PI * Radius * Radius;
            }
        }

        #endregion

        #region Constructors

        /// <summary>
        /// Radius constructor
        /// Creates a disk centred on the origin on the global XY plane
        /// </summary>
        /// <param name="radius">The radius of the circle</param>
        public Circle(double radius) : base()
        {
            Radius = radius;
        }

        /// <summary>
        /// Radius, coordinatesystem constructor.
        /// Creates a disk lying on the reference plane and centred on the origin
        /// of the specified coordinate system.
        /// </summary>
        /// <param name="radius">The radius of the circle</param>
        /// <param name="cSystem">The coordinate system on which the circle will be placed</param>
        public Circle(double radius, CylindricalCoordinateSystem cSystem) : base(cSystem)
        {
            Radius = radius;
        }

        /// <summary>
        /// Create a Disk of the specified radius about the specified centrepoint.
        /// The disk will be oriented to the global XY plane.
        /// </summary>
        /// <param name="radius">The radius of the circle</param>
        /// <param name="centre">The centre point of the circle</param>
        public Circle(double radius, Vector centre) : base(centre)
        {
            Radius = radius;
        }

        /// <summary>
        /// Create a Disk of the specified radius about the specified centrepoint
        /// lying on a plane perpendicular to the given normal direction
        /// </summary>
        /// <param name="radius">The radius of the circle</param>
        /// <param name="centre">The centrepoint of the circle</param>
        /// <param name="normal">The normal vector to the plane the circle lies on</param>
        public Circle(double radius, Vector centre, Vector normal) : base(centre, normal)
        {
            Radius = radius;
        }

        /// <summary>
        /// Initialise a circle from three points.  The positions specified must all be different.
        /// </summary>
        /// <param name="pt0">The first point on the circle.  Will be used as the 'start' point
        /// of the circle as well.</param>
        /// <param name="pt1">The second point on the circle</param>
        /// <param name="pt2">The third point on the circle</param>
        public Circle(Vector pt0, Vector pt1, Vector pt2)
            : this(ref pt0, ref pt1, ref pt2, 0)
        {
        }

        /// <summary>
        /// Initialise a circle from three points
        /// Internal version that allows the radius to be calculated only once.
        /// </summary>
        /// <param name="pt0"></param>
        /// <param name="pt1"></param>
        /// <param name="pt2"></param>
        private Circle(ref Vector pt0, ref Vector pt1, ref Vector pt2, double radius)
            : base(Calculate3PtCSystem(ref pt0, ref pt1, ref pt2, ref radius))
        {
            Radius = radius;
        }

        /// <summary>
        /// Calculate the data needed for initialising a circle from 3 points
        /// </summary>
        /// <param name="pt0"></param>
        /// <param name="pt1"></param>
        /// <param name="pt2"></param>
        /// <returns></returns>
        private static Vector[] Calculate3PtCSystem(ref Vector pt0, ref Vector pt1, ref Vector pt2, ref double radius)
        {
            Vector v01 = (pt1 - pt0);
            Vector v12 = (pt2 - pt1);
            //Find mid-points
            Vector mid01 = pt0.Interpolate(pt1, 0.5);
            Vector mid12 = pt1.Interpolate(pt2, 0.5);
            Vector normal = v01.Cross(v12).Unitize();
            //Find perpendicular axes
            Vector axis1 = v01.Cross(normal);
            Vector axis2 = v12.Cross(normal);
            //FInd intersection:
            Vector origin = Axis.ClosestPoint(mid01, axis1, mid12, axis2);
            Vector vO0 = pt0 - origin;
            radius = vO0.Magnitude();
            if (radius == 0) return new Vector[] { pt0, Vector.UnitZ, Vector.UnitX }; //Zero-radius circle!
            return new Vector[] { origin, normal, vO0 / radius };
        }

        #endregion

        #region Methods

        /// <summary>
        /// Find the closest point on this circle to the specified test point.
        /// Expressed as a circle parameter which is itself a rotation angle
        /// counter-clockwise around the circle.
        /// </summary>
        /// <param name="toPoint">The point to test.</param>
        /// <returns>The closest position as an angle</returns>
        public double Closest(Vector toPoint)
        {
            return Azimuth(toPoint);
        }

        /// <summary>
        /// Find the closest point on this circle to the specified test point.
        /// Expressed as a position vector.
        /// </summary>
        /// <param name="toPoint">The point to test.</param>
        /// <returns>The closest position as a Vector</returns>
        public Vector ClosestPoint(Vector toPoint)
        {
            return PointAt(Closest(toPoint));
        }

        /// <summary>
        /// Find the position on the circle at the specified angular parameter
        /// </summary>
        /// <param name="t">An angle (anti-clockwise) around the circle, in Radians</param>
        /// <returns>The point on the circle at the specified parameter</returns>
        public Vector PointAt(double t)
        {
            return LocalToGlobal(Radius, t);
        }

        /// <summary>
<<<<<<< HEAD
        /// Divide this circle into a number of equal-length segments and return
        /// the division points between those segments.
        /// </summary>
        /// <param name="divisions">The number of segments to divide the circle into</param>
        /// <returns></returns>
        public Vector[] Divide(int divisions)
        {
            var result = new Vector[divisions];
            for (int i = 0; i < divisions; i++)
            {
                result[i] = PointAt(i * 2 * Math.PI / divisions);
            }
            return result;
=======
        /// Find the position on the circle at the specified angular parameter
        /// </summary>
        /// <param name="t">An angle (anti-clockwise) around the circle, in Radians</param>
        /// <returns>The point on the circle at the specified parameter</returns>
        public Vector PointAt(Angle t)
        {
            return LocalToGlobal(Radius, t);
        }

        /// <summary>
        /// Find the unit tangent vector to the circle at the specified angular
        /// parameter
        /// </summary>
        /// <param name="t">An angle (anti-clockwise) around the circle, in Radians</param>
        /// <returns></returns>
        public Vector TangentAt(double t)
        {
            Vector localY = L.Cross(A);
            return localY.Rotate(L, t);
        }

        /// <summary>
        /// Find the unit tangent vector to the circle at the specified angular
        /// parameter
        /// </summary>
        /// <param name="t">An angle (anti-clockwise) around the circle, in Radians</param>
        /// <returns></returns>
        public Vector TangentAt(Angle t)
        {
            Vector localY = L.Cross(A);
            return localY.Rotate(L, t);
>>>>>>> 089bdb3a
        }

        /// <summary>
        /// Get the plane on which this circle lies
        /// </summary>
        /// <returns></returns>
        public Plane Plane()
        {
            return new Plane(Origin, L);
        }

        #endregion
    }
}<|MERGE_RESOLUTION|>--- conflicted
+++ resolved
@@ -196,6 +196,7 @@
         /// <summary>
         /// Find the position on the circle at the specified angular parameter
         /// </summary>
+        /// <param name="t">An angle around the circle, in Radians</param>
         /// <param name="t">An angle (anti-clockwise) around the circle, in Radians</param>
         /// <returns>The point on the circle at the specified parameter</returns>
         public Vector PointAt(double t)
@@ -204,7 +205,6 @@
         }
 
         /// <summary>
-<<<<<<< HEAD
         /// Divide this circle into a number of equal-length segments and return
         /// the division points between those segments.
         /// </summary>
@@ -218,7 +218,8 @@
                 result[i] = PointAt(i * 2 * Math.PI / divisions);
             }
             return result;
-=======
+        }
+
         /// Find the position on the circle at the specified angular parameter
         /// </summary>
         /// <param name="t">An angle (anti-clockwise) around the circle, in Radians</param>
@@ -250,7 +251,6 @@
         {
             Vector localY = L.Cross(A);
             return localY.Rotate(L, t);
->>>>>>> 089bdb3a
         }
 
         /// <summary>
