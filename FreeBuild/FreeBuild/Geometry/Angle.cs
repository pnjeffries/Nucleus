--- conflicted
+++ resolved
@@ -1,6 +1,4 @@
-<<<<<<< HEAD
 ﻿using FreeBuild.Extensions;
-=======
 ﻿// Copyright (c) 2016 Paul Jeffries
 // 
 // Permission is hereby granted, free of charge, to any person obtaining a copy
@@ -21,7 +19,6 @@
 // OUT OF OR IN CONNECTION WITH THE SOFTWARE OR THE USE OR OTHER DEALINGS IN THE
 // SOFTWARE.
 
->>>>>>> b3eac8c6
 using System;
 using System.Collections.Generic;
 using System.Linq;
