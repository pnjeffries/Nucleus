﻿<?xml version="1.0" encoding="utf-8"?>
<Project ToolsVersion="14.0" DefaultTargets="Build" xmlns="http://schemas.microsoft.com/developer/msbuild/2003">
  <Import Project="$(MSBuildExtensionsPath)\$(MSBuildToolsVersion)\Microsoft.Common.props" Condition="Exists('$(MSBuildExtensionsPath)\$(MSBuildToolsVersion)\Microsoft.Common.props')" />
  <PropertyGroup>
    <Configuration Condition=" '$(Configuration)' == '' ">Debug</Configuration>
    <Platform Condition=" '$(Platform)' == '' ">AnyCPU</Platform>
    <ProjectGuid>{7635522C-178F-4DB5-9106-FF8DFD4B833B}</ProjectGuid>
    <OutputType>Library</OutputType>
    <AppDesignerFolder>Properties</AppDesignerFolder>
    <RootNamespace>FreeBuild</RootNamespace>
    <AssemblyName>FreeBuild</AssemblyName>
    <TargetFrameworkVersion>v4.5.2</TargetFrameworkVersion>
    <FileAlignment>512</FileAlignment>
  </PropertyGroup>
  <PropertyGroup Condition=" '$(Configuration)|$(Platform)' == 'Debug|AnyCPU' ">
    <DebugSymbols>true</DebugSymbols>
    <DebugType>full</DebugType>
    <Optimize>false</Optimize>
    <OutputPath>bin\Debug\</OutputPath>
    <DefineConstants>DEBUG;TRACE</DefineConstants>
    <ErrorReport>prompt</ErrorReport>
    <WarningLevel>4</WarningLevel>
  </PropertyGroup>
  <PropertyGroup Condition=" '$(Configuration)|$(Platform)' == 'Release|AnyCPU' ">
    <DebugType>pdbonly</DebugType>
    <Optimize>true</Optimize>
    <OutputPath>bin\Release\</OutputPath>
    <DefineConstants>TRACE</DefineConstants>
    <ErrorReport>prompt</ErrorReport>
    <WarningLevel>4</WarningLevel>
  </PropertyGroup>
  <ItemGroup>
    <Reference Include="PresentationCore" />
    <Reference Include="PresentationFramework" />
    <Reference Include="System" />
    <Reference Include="System.Core" />
    <Reference Include="System.Xml.Linq" />
    <Reference Include="System.Data.DataSetExtensions" />
    <Reference Include="Microsoft.CSharp" />
    <Reference Include="System.Data" />
    <Reference Include="System.Net.Http" />
    <Reference Include="System.Xml" />
    <Reference Include="WindowsBase" />
  </ItemGroup>
  <ItemGroup>
    <Compile Include="Base\BiDirectionary.cs" />
    <Compile Include="Base\ChainableBase.cs" />
    <Compile Include="Base\CopyAttribute.cs" />
    <Compile Include="Base\CopyBehaviour.cs" />
    <Compile Include="Base\EventBase.cs" />
    <Compile Include="Base\FilePath.cs" />
    <Compile Include="Base\FilePathCollection.cs" />
    <Compile Include="Base\IChainable.cs" />
    <Compile Include="Base\IDeletable.cs" />
    <Compile Include="Base\IDuplicatable.cs" />
    <Compile Include="Base\INamed.cs" />
    <Compile Include="Base\IOwned.cs" />
    <Compile Include="Base\Named.cs" />
    <Compile Include="Base\NotifyPropertyChangedBase.cs" />
    <Compile Include="Base\ObservableKeyedCollection.cs" />
    <Compile Include="Base\OwnedCollection.cs" />
    <Compile Include="Class1.cs" />
    <Compile Include="Conversion\ConversionDirection.cs" />
    <Compile Include="Conversion\ITypeConverter.cs" />
    <Compile Include="Conversion\MethodTypeConverter.cs" />
    <Compile Include="Conversion\PropertyMapping.cs" />
    <Compile Include="Conversion\MappingTypeConverter.cs" />
    <Compile Include="DDTree\DDTree.cs" />
    <Compile Include="DDTree\DDTreeNode.cs" />
    <Compile Include="Events\ModelObjectAddedEventArgs.cs" />
    <Compile Include="Extensions\ICollectionExtensions.cs" />
    <Compile Include="Extensions\StringExtensions.cs" />
    <Compile Include="Geometry\Surface.cs" />
    <Compile Include="Model\ElementOrientation.cs" />
    <Compile Include="Events\ElementUpdateEventArgs.cs" />
    <Compile Include="Base\TypeCollection.cs" />
    <Compile Include="Conversion\ConversionLibrary.cs" />
    <Compile Include="Exceptions\ConversionFailedException.cs" />
    <Compile Include="Exceptions\NonExclusiveGeometryException.cs" />
    <Compile Include="Extensions\ArrayExtensions.cs" />
    <Compile Include="Extensions\TypeExtensions.cs" />
    <Compile Include="Geometry\Arc.cs" />
    <Compile Include="Geometry\Axis.cs" />
    <Compile Include="Geometry\BoundingBox.cs" />
    <Compile Include="Geometry\CartesianCoordinateSystem.cs" />
    <Compile Include="Geometry\Curve.cs" />
    <Compile Include="Geometry\CurveCollection.cs" />
    <Compile Include="Geometry\CylindricalCoordinateSystem.cs" />
    <Compile Include="Geometry\Dimension.cs" />
    <Compile Include="Geometry\Circle.cs" />
    <Compile Include="Geometry\ICoordinateSystem.cs" />
    <Compile Include="Geometry\IPosition.cs" />
    <Compile Include="Geometry\Line.cs" />
    <Compile Include="Geometry\Plane.cs" />
    <Compile Include="Geometry\PolyCurve.cs" />
    <Compile Include="Geometry\PolyLine.cs" />
    <Compile Include="Geometry\Shape.cs" />
    <Compile Include="Geometry\ShapeCollection.cs" />
    <Compile Include="Geometry\Vertex.cs" />
    <Compile Include="Base\Document.cs" />
    <Compile Include="Geometry\WrappedCurve.cs" />
    <Compile Include="Model\ElementCollection.cs" />
    <Compile Include="Model\ElementOrientationAngle.cs" />
<<<<<<< HEAD
    <Compile Include="Model\FaceProperty.cs" />
=======
    <Compile Include="Model\ElementTable.cs" />
>>>>>>> 36a23c14
    <Compile Include="Model\IElementOrientation.cs" />
    <Compile Include="Model\LetterProfile.cs" />
    <Compile Include="Model\LinearElement.cs" />
    <Compile Include="Model\ModelDocumentCollection.cs" />
    <Compile Include="Model\Node.cs" />
    <Compile Include="Model\NodeCollection.cs" />
<<<<<<< HEAD
    <Compile Include="Model\PanelElement.cs" />
=======
    <Compile Include="Model\NodeTable.cs" />
    <Compile Include="Model\SectionProfile.cs" />
>>>>>>> 36a23c14
    <Compile Include="Model\ParameterProfile.cs" />
    <Compile Include="Model\Profile.cs" />
    <Compile Include="Model\RectangularHollowProfile.cs" />
    <Compile Include="Model\RectangularProfile.cs" />
    <Compile Include="Model\SectionProperty.cs" />
    <Compile Include="Model\SymmetricIProfile.cs" />
    <Compile Include="Model\VolumetricProperty.cs" />
    <Compile Include="Geometry\Transform.cs" />
    <Compile Include="Geometry\VertexCollection.cs" />
    <Compile Include="Maths\ArrayMatrix.cs" />
    <Compile Include="Maths\Interval.cs" />
    <Compile Include="Maths\Matrix.cs" />
    <Compile Include="Model\ModelDocument.cs" />
    <Compile Include="Model\Element.cs" />
    <Compile Include="Base\IUnique.cs" />
    <Compile Include="Model\IElement.cs" />
    <Compile Include="Model\Model.cs" />
    <Compile Include="Base\Unique.cs" />
    <Compile Include="Base\UniquesCollection.cs" />
    <Compile Include="Properties\AssemblyInfo.cs" />
    <Compile Include="Geometry\Vector.cs" />
    <Compile Include="Rendering\IRenderable.cs" />
    <Compile Include="Rendering\RenderingParameters.cs" />
    <Compile Include="Units\DimensionAttribute.cs" />
    <Compile Include="Units\DimensionType.cs" />
  </ItemGroup>
  <ItemGroup>
    <None Include="FreeBuild.licenseheader" />
  </ItemGroup>
  <Import Project="$(MSBuildToolsPath)\Microsoft.CSharp.targets" />
  <!-- To modify your build process, add your task inside one of the targets below and uncomment it. 
       Other similar extension points exist, see Microsoft.Common.targets.
  <Target Name="BeforeBuild">
  </Target>
  <Target Name="AfterBuild">
  </Target>
  -->
</Project><|MERGE_RESOLUTION|>--- conflicted
+++ resolved
@@ -43,6 +43,7 @@
     <Reference Include="WindowsBase" />
   </ItemGroup>
   <ItemGroup>
+    <Compile Include="Geometry\Angle.cs" />
     <Compile Include="Base\BiDirectionary.cs" />
     <Compile Include="Base\ChainableBase.cs" />
     <Compile Include="Base\CopyAttribute.cs" />
@@ -59,7 +60,6 @@
     <Compile Include="Base\NotifyPropertyChangedBase.cs" />
     <Compile Include="Base\ObservableKeyedCollection.cs" />
     <Compile Include="Base\OwnedCollection.cs" />
-    <Compile Include="Class1.cs" />
     <Compile Include="Conversion\ConversionDirection.cs" />
     <Compile Include="Conversion\ITypeConverter.cs" />
     <Compile Include="Conversion\MethodTypeConverter.cs" />
@@ -101,23 +101,16 @@
     <Compile Include="Geometry\WrappedCurve.cs" />
     <Compile Include="Model\ElementCollection.cs" />
     <Compile Include="Model\ElementOrientationAngle.cs" />
-<<<<<<< HEAD
     <Compile Include="Model\FaceProperty.cs" />
-=======
     <Compile Include="Model\ElementTable.cs" />
->>>>>>> 36a23c14
     <Compile Include="Model\IElementOrientation.cs" />
     <Compile Include="Model\LetterProfile.cs" />
     <Compile Include="Model\LinearElement.cs" />
     <Compile Include="Model\ModelDocumentCollection.cs" />
     <Compile Include="Model\Node.cs" />
     <Compile Include="Model\NodeCollection.cs" />
-<<<<<<< HEAD
     <Compile Include="Model\PanelElement.cs" />
-=======
     <Compile Include="Model\NodeTable.cs" />
-    <Compile Include="Model\SectionProfile.cs" />
->>>>>>> 36a23c14
     <Compile Include="Model\ParameterProfile.cs" />
     <Compile Include="Model\Profile.cs" />
     <Compile Include="Model\RectangularHollowProfile.cs" />
